--- conflicted
+++ resolved
@@ -19,7 +19,6 @@
     new Dictionary<string, object> { { "@Age", 18 } }
 );
 
-<<<<<<< HEAD
 // 執行非查詢命令
 var affectedRows = await dataAccess.ExecuteNonQueryAsync(
     "INSERT INTO Users (Name, Age) VALUES (@Name, @Age)",
@@ -29,9 +28,6 @@
         { "@Age", 25 }
     }
 );
-=======
-### 2. 執行交換
->>>>>>> eb83d024
 
 // 查詢單一值
 var count = await dataAccess.ExecuteScalarAsync<int>("SELECT COUNT(*) FROM Users");
@@ -50,13 +46,9 @@
 });
 ```
 
-<<<<<<< HEAD
 ## 連線模式
 
 ### 1. 連線池模式（預設）
-=======
-### 3. 查詢指令
->>>>>>> eb83d024
 
 ```csharp
 // 建立資料存取物件（使用連線池）
@@ -70,16 +62,12 @@
 );
 ```
 
-<<<<<<< HEAD
 特點：
 - 自動管理連線池
 - 適合需要頻繁查詢的場景
 - 減少連線建立和斷開的開銷
 - 支援交易操作
 - 需要實作 IDisposable 介面
-=======
-### 4. 非查詢指令
->>>>>>> eb83d024
 
 ### 2. 即時斷開模式
 
